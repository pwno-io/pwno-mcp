--- conflicted
+++ resolved
@@ -106,9 +106,6 @@
     return app
 
 
-<<<<<<< HEAD
-def run_server(host: str = "0.0.0.0", port: int = 5500, attach_host: str = "127.0.0.1", attach_port: int = 5501):
-=======
 def run_stdio():
     """
     Run MCP server in stdio mode for MCP clients (Claude Desktop, etc.)
@@ -130,7 +127,6 @@
     """
     - Main MCP app on 0.0.0.0:5500
     - Attach API on 127.0.0.1:5501
->>>>>>> 214f6c6e
     """
     Run the Pwno MCP server.
 
